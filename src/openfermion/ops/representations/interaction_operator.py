--- conflicted
+++ resolved
@@ -155,11 +155,7 @@
 
 def get_tensor_from_integrals(one_body_integrals, two_body_integrals):
     '''Converts one and two-body integrals into tensor form
-<<<<<<< HEAD
-    
-=======
-
->>>>>>> 37d35d01
+
     Arguments:
         one_body_integrals [numpy array] -- the one-body integrals
             of the given Hamiltonian
