from .polynomial_tensor import (
    PolynomialTensor,
    PolynomialTensorError,
    general_basis_change,
)

from .diagonal_coulomb_hamiltonian import DiagonalCoulombHamiltonian

<<<<<<< HEAD
from .interaction_operator import (InteractionOperator, InteractionOperatorError,
                                   get_tensor_from_integrals,
                                   get_active_space_integrals)
=======
from .interaction_operator import (
    InteractionOperator,
    InteractionOperatorError,
)
>>>>>>> 7847330c

from .interaction_rdm import (
    InteractionRDM,
    InteractionRDMError,
)

<<<<<<< HEAD
from .quadratic_hamiltonian import (QuadraticHamiltonian,
                                    QuadraticHamiltonianError)
from .doci_hamiltonian import DOCIHamiltonian
=======
from .quadratic_hamiltonian import (
    QuadraticHamiltonian,
    QuadraticHamiltonianError,
)
>>>>>>> 7847330c
<|MERGE_RESOLUTION|>--- conflicted
+++ resolved
@@ -6,29 +6,20 @@
 
 from .diagonal_coulomb_hamiltonian import DiagonalCoulombHamiltonian
 
-<<<<<<< HEAD
-from .interaction_operator import (InteractionOperator, InteractionOperatorError,
-                                   get_tensor_from_integrals,
-                                   get_active_space_integrals)
-=======
 from .interaction_operator import (
     InteractionOperator,
     InteractionOperatorError,
+    get_tensor_from_integrals,
+    get_active_space_integrals,
 )
->>>>>>> 7847330c
 
 from .interaction_rdm import (
     InteractionRDM,
     InteractionRDMError,
 )
 
-<<<<<<< HEAD
-from .quadratic_hamiltonian import (QuadraticHamiltonian,
-                                    QuadraticHamiltonianError)
-from .doci_hamiltonian import DOCIHamiltonian
-=======
 from .quadratic_hamiltonian import (
     QuadraticHamiltonian,
-    QuadraticHamiltonianError,
+    QuadraticHamiltonianError
 )
->>>>>>> 7847330c
+from .doci_hamiltonian import DOCIHamiltonian